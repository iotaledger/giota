--- conflicted
+++ resolved
@@ -43,7 +43,6 @@
 	0xf3498e04, 0x91775c6c, 0x53ed0116, 0x540d500b, 0x50ff57bf, 0xbcd3d7df,
 }
 
-<<<<<<< HEAD
 func tryteValuesToTrits(vs []int8) Trits {
 	trits := make([]int8, len(vs)*TritsPerTryte)
 	for i, v := range vs {
@@ -61,50 +60,14 @@
 	for _, v := range vs {
 		idx := v - MinTryteValue
 		trytes.WriteByte(TryteValueToTyteLUT[idx])
-=======
-// lookup table to convert tryte values into trits
-var tryteValueToTritsLUT = [][3]int8{
-	{-1, -1, -1}, {0, -1, -1}, {1, -1, -1}, {-1, 0, -1}, {0, 0, -1}, {1, 0, -1},
-	{-1, 1, -1}, {0, 1, -1}, {1, 1, -1}, {-1, -1, 0}, {0, -1, 0}, {1, -1, 0},
-	{-1, 0, 0}, {0, 0, 0}, {1, 0, 0}, {-1, 1, 0}, {0, 1, 0}, {1, 1, 0},
-	{-1, -1, 1}, {0, -1, 1}, {1, -1, 1}, {-1, 0, 1}, {0, 0, 1}, {1, 0, 1},
-	{-1, 1, 1}, {0, 1, 1}, {1, 1, 1},
-}
-
-// lookup table to convert trytes into tryte values
-var tryteToTryteValueLUT = []int8{
-	0, 0, 0, 0, 0, 0, 0, 0, 1, 2, 3, 4, 5, 6, 7, 8, 9, 10, 11, 12, 13,
-	-13, -12, -11, -10, -9, -8, -7, -6, -5, -4, -3, -2, -1,
-}
-
-// lookup table to convert tryte values into trytes
-const tryteValueToTyteLUT = "NOPQRSTUVWXYZ9ABCDEFGHIJKLM"
-
-func tryteValuesToTrits(vs []int8) Trits {
-	trits := make([]int8, len(vs)*3)
-	for i, v := range vs {
-		idx := v - MinTryteValue
-		trits[i*3+0] = tryteValueToTritsLUT[idx][0]
-		trits[i*3+1] = tryteValueToTritsLUT[idx][1]
-		trits[i*3+2] = tryteValueToTritsLUT[idx][2]
->>>>>>> 6e0dc854
 	}
 	return trytes.String()
 }
 
-<<<<<<< HEAD
 func tritsToTryteValues(trits Trits) []int8 {
 	vs := make([]int8, len(trits)/TritsPerTryte)
 	for i := 0; i < len(trits)/TritsPerTryte; i++ {
 		vs[i] = trits[i*TritsPerTryte] + trits[i*TritsPerTryte+1]*3 + trits[i*TritsPerTryte+2]*9
-=======
-func tryteValuesToTrytes(vs []int8) Trytes {
-	var trytes strings.Builder
-	trytes.Grow(len(vs))
-	for _, v := range vs {
-		idx := v - MinTryteValue
-		trytes.WriteByte(tryteValueToTyteLUT[idx])
->>>>>>> 6e0dc854
 	}
 	return trytes.String()
 }
@@ -118,18 +81,6 @@
 	return vs
 }
 
-<<<<<<< HEAD
-=======
-func trytesToTryteValues(trytes Trytes) []int8 {
-	vs := make([]int8, len(trytes))
-	for i, tryte := range trytes {
-		idx := tryte - '9'
-		vs[i] = tryteToTryteValueLUT[idx]
-	}
-	return vs
-}
-
->>>>>>> 6e0dc854
 // tryteValueZeroLastTrit takes a tryte value of three trits a+3b+9c and returns a+3b (setting the last trit to zero).
 func tryteValueZeroLastTrit(v int8) int8 {
 	if v > 4 {
@@ -164,7 +115,6 @@
 		b[IntLength-i-1] = binary.BigEndian.Uint32(bytes[i*4:])
 	}
 }
-<<<<<<< HEAD
 
 // bytesPutBigint encodes the bigint as 48 bytes in big-endian.
 func bytesPutBigint(bytes []byte, b []uint32) {
@@ -173,16 +123,6 @@
 	}
 }
 
-=======
-
-// bytesPutBigint encodes the bigint as 48 bytes in big-endian.
-func bytesPutBigint(bytes []byte, b []uint32) {
-	for i := 0; i < IntLength; i++ {
-		binary.BigEndian.PutUint32(bytes[i*4:], b[IntLength-i-1])
-	}
-}
-
->>>>>>> 6e0dc854
 func tryteValuesToChunk(vs []int8) []uint32 {
 	cs := make([]uint32, hashChunkSize)
 	for i := 0; i < hashChunkSize; i++ {
